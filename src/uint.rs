--- conflicted
+++ resolved
@@ -21,23 +21,9 @@
 ///! The functions here are designed to be fast.
 ///!
 
-<<<<<<< HEAD
-use std::fmt;
-use std::cmp::*;
-use std::ops::*;
-use std::str::FromStr;
-use std::hash::{Hash, Hasher};
-use std::num::wrapping::OverflowingOps;
-use rustc_serialize::hex::{FromHex, FromHexError};
-
-pub trait FromDecStr: Sized {
-	type Err;
-	fn from_dec_str(value: &str) -> Result<Self, Self::Err>;
-}
-=======
 use standard::*;
 use from_json::*;
->>>>>>> 1ebd14bb
+use std::num::wrapping::OverflowingOps;
 
 macro_rules! impl_map_from {
 	($thing:ident, $from:ty, $to:ty) => {
@@ -49,14 +35,13 @@
 	}
 }
 
-<<<<<<< HEAD
 macro_rules! panic_on_overflow {
 	($name:expr) => {
 		if $name {
 			panic!("arithmetic operation overflow")
 		}
 	}
-=======
+}
 pub trait Uint: Sized + Default + FromStr + From<u64> + FromJson + fmt::Debug + fmt::Display + PartialOrd + Ord + PartialEq + Eq + Hash {
 
 	/// Size of this type.
@@ -87,7 +72,6 @@
 	fn to_bytes(&self, bytes: &mut[u8]);
 
 	fn exp10(n: usize) -> Self;
->>>>>>> 1ebd14bb
 }
 
 macro_rules! construct_uint {
@@ -735,14 +719,7 @@
 
 #[cfg(test)]
 mod tests {
-<<<<<<< HEAD
-	use uint::U128;
-	use uint::U256;
-	use uint::U512;
-	use uint::FromDecStr;
-=======
-	use uint::{Uint, U256};
->>>>>>> 1ebd14bb
+	use uint::{Uint, U128, U256, U512};
 	use std::str::FromStr;
 	use std::num::wrapping::OverflowingOps;
 

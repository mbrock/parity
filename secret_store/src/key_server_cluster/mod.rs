--- conflicted
+++ resolved
@@ -21,11 +21,7 @@
 use super::types::all::DocumentAddress;
 
 pub use super::types::all::{NodeId, EncryptionConfiguration};
-<<<<<<< HEAD
 pub use super::acl_storage::AclStorage;
-=======
-pub use super::acl_storage::{AclStorage, DummyAclStorage};
->>>>>>> c3769b88
 pub use super::key_storage::{KeyStorage, DocumentKeyShare};
 pub use super::serialization::{SerializableSignature, SerializableH256, SerializableSecret, SerializablePublic};
 pub use self::cluster::{ClusterCore, ClusterConfiguration, ClusterClient};
@@ -34,11 +30,8 @@
 
 #[cfg(test)]
 pub use super::key_storage::tests::DummyKeyStorage;
-<<<<<<< HEAD
 #[cfg(test)]
 pub use super::acl_storage::tests::DummyAclStorage;
-=======
->>>>>>> c3769b88
 
 pub type SessionId = DocumentAddress;
 
@@ -81,11 +74,8 @@
 	Serde(String),
 	/// Key storage error.
 	KeyStorage(String),
-<<<<<<< HEAD
 	/// Acl storage error.
 	AccessDenied,
-=======
->>>>>>> c3769b88
 }
 
 impl From<ethkey::Error> for Error {
@@ -102,11 +92,7 @@
 
 impl From<IoError> for Error {
 	fn from(err: IoError) -> Self {
-<<<<<<< HEAD
-		Error::Io(format!("{}", err))
-=======
 		Error::Io(err.to_string())
->>>>>>> c3769b88
 	}
 }
 
@@ -128,10 +114,7 @@
 			Error::Io(ref e) => write!(f, "i/o error {}", e),
 			Error::Serde(ref e) => write!(f, "serde error {}", e),
 			Error::KeyStorage(ref e) => write!(f, "key storage error {}", e),
-<<<<<<< HEAD
 			Error::AccessDenied => write!(f, "Access denied"),
-=======
->>>>>>> c3769b88
 		}
 	}
 }

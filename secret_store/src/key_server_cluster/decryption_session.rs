--- conflicted
+++ resolved
@@ -285,14 +285,10 @@
 			SessionState::WaitingForPartialDecryption =>
 				SessionImpl::start_waiting_for_partial_decryption(self.node().clone(), self.id.clone(), self.access_key.clone(), &self.cluster, &self.encrypted_data, &mut *data),
 			// we can not have enough nodes for decryption
-<<<<<<< HEAD
 			SessionState::Failed => {
 				self.completed.notify_all();
 				Ok(())
 			},
-=======
-			SessionState::Failed => Ok(()),
->>>>>>> c3769b88
 			// cannot reach other states
 			_ => unreachable!("process_initialization_response can change state to WaitingForPartialDecryption or Failed; checked that we are in WaitingForInitializationConfirm state above; qed"),
 		}

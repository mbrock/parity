--- conflicted
+++ resolved
@@ -18,11 +18,7 @@
 
 use std::sync::Arc;
 use std::collections::HashMap;
-<<<<<<< HEAD
-use util::{U256, H256, Address, Bytes, FixedHash};
-=======
-use util::{U256, H256, Address, Bytes, trie};
->>>>>>> 57770ce8
+use util::{U256, H256, Address, Bytes};
 use ethcore::client::EnvInfo;
 use ethcore::evm::{self, Ext, ContractCreateResult, MessageCallResult, Schedule, CallType};
 

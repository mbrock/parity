--- conflicted
+++ resolved
@@ -37,12 +37,10 @@
 extern crate parking_lot;
 extern crate rlp;
 
-<<<<<<< HEAD
 extern crate ethcore_light as light;
-=======
+
 #[cfg(test)] extern crate ethcore_devtools as devtools;
 #[cfg(test)] extern crate ethkey;
->>>>>>> 22263244
 
 #[macro_use]
 extern crate log;

--- conflicted
+++ resolved
@@ -151,15 +151,9 @@
       .execute('parity_executeUpgrade');
   }
 
-<<<<<<< HEAD
-  exportAccount (account, password) {
-    return this._transport
-      .execute('parity_exportAccount', inAddress(account), password);
-=======
   exportAccount (address, password) {
     return this._transport
       .execute('parity_exportAccount', inAddress(address), password);
->>>>>>> a2bec1ed
   }
 
   extraData () {

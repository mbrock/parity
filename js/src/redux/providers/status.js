// Copyright 2015-2017 Parity Technologies (UK) Ltd.
// This file is part of Parity.

// Parity is free software: you can redistribute it and/or modify
// it under the terms of the GNU General Public License as published by
// the Free Software Foundation, either version 3 of the License, or
// (at your option) any later version.

// Parity is distributed in the hope that it will be useful,
// but WITHOUT ANY WARRANTY; without even the implied warranty of
// MERCHANTABILITY or FITNESS FOR A PARTICULAR PURPOSE.  See the
// GNU General Public License for more details.

// You should have received a copy of the GNU General Public License
// along with Parity.  If not, see <http://www.gnu.org/licenses/>.

import { isEqual } from 'lodash';

import { LOG_KEYS, getLogger } from '~/config';
import UpgradeStore from '~/modals/UpgradeParity/store';

import BalancesProvider from './balances';
import { statusBlockNumber, statusCollection } from './statusActions';

const log = getLogger(LOG_KEYS.Signer);
let instance = null;

export default class Status {
  _apiStatus = {};
  _status = {};
  _longStatus = {};
  _minerSettings = {};
  _timeoutIds = {};
  _blockNumberSubscriptionId = null;
  _timestamp = Date.now();

  constructor (store, api) {
    this._api = api;
    this._store = store;
    this._upgradeStore = UpgradeStore.get(api);

    // On connecting, stop all subscriptions
    api.on('connecting', this.stop, this);

    // On connected, start the subscriptions
    api.on('connected', this.start, this);

    // On disconnected, stop all subscriptions
    api.on('disconnected', this.stop, this);

    this.updateApiStatus();
  }

  static instantiate (store, api) {
    if (!instance) {
      instance = new Status(store, api);
    }

    return instance;
  }

  static get () {
    if (!instance) {
      throw new Error('The Status Provider has not been initialized yet');
    }

    return instance;
  }

  start () {
    log.debug('status::start');

    Promise
      .all([
        this._subscribeBlockNumber(),

        this._pollLongStatus(),
        this._pollStatus()
      ])
      .then(() => {
        return BalancesProvider.start();
      });
  }

  stop () {
    log.debug('status::stop');

    const promises = [];

    if (this._blockNumberSubscriptionId) {
      const promise = this._api
        .unsubscribe(this._blockNumberSubscriptionId)
        .then(() => {
          this._blockNumberSubscriptionId = null;
        });

      promises.push(promise);
    }

    Object.values(this._timeoutIds).forEach((timeoutId) => {
      clearTimeout(timeoutId);
    });

    const promise = BalancesProvider.stop();

    promises.push(promise);

    return Promise.all(promises)
      .then(() => true)
      .catch((error) => {
        console.error('status::stop', error);
        return true;
      })
      .then(() => this.updateApiStatus());
  }

  updateApiStatus () {
    const apiStatus = this.getApiStatus();

    log.debug('status::updateApiStatus', apiStatus);

    if (!isEqual(apiStatus, this._apiStatus)) {
      this._store.dispatch(statusCollection(apiStatus));
      this._apiStatus = apiStatus;
    }
  }

  _subscribeBlockNumber = () => {
    return this._api
      .subscribe('eth_blockNumber', (error, blockNumber) => {
        if (error || !blockNumber) {
          return;
        }

        this._store.dispatch(statusBlockNumber(blockNumber));

        this._api.eth
          .getBlockByNumber(blockNumber)
          .then((block) => {
            if (!block) {
              return;
            }

            this._store.dispatch(statusCollection({
              blockTimestamp: block.timestamp,
              gasLimit: block.gasLimit
            }));
          })
          .catch((error) => {
            console.warn('status._subscribeBlockNumber', 'getBlockByNumber', error);
          });
      })
      .then((blockNumberSubscriptionId) => {
        this._blockNumberSubscriptionId = blockNumberSubscriptionId;
      });
  }

  _pollTraceMode = () => {
    return this._api.trace
      .block()
      .then(blockTraces => {
        // Assumes not in Trace Mode if no transactions
        // in latest block...
        return blockTraces.length > 0;
      })
      .catch(() => false);
  }

  getApiStatus = () => {
    const { isConnected, isConnecting, needsToken, secureToken } = this._api;

    const apiStatus = {
      isConnected,
      isConnecting,
      needsToken,
      secureToken
    };

    return apiStatus;
  }

  _pollStatus = () => {
    const nextTimeout = (timeout = 1000) => {
      if (this._timeoutIds.status) {
        clearTimeout(this._timeoutIds.status);
      }

      this._timeoutIds.status = setTimeout(() => this._pollStatus(), timeout);
    };

    this.updateApiStatus();

    if (!this._api.isConnected) {
      nextTimeout(250);
      return Promise.resolve();
    }

    const statusPromises = [ this._api.eth.syncing(), this._api.parity.netPeers() ];

    return Promise
      .all(statusPromises)
      .then(([ syncing, netPeers ]) => {
        const status = { netPeers, syncing };

        if (!isEqual(status, this._status)) {
          this._store.dispatch(statusCollection(status));
          this._status = status;
        }
      })
      .catch((error) => {
        console.error('_pollStatus', error);
      })
      .then(() => {
        nextTimeout();
      });
  }

  /**
   * The data fetched here should not change
   * unless Parity is restarted. They are thus
   * fetched every 30s just in case, and whenever
   * the client got reconnected.
   */
  _pollLongStatus = () => {
    if (!this._api.isConnected) {
      return Promise.resolve();
    }

    const nextTimeout = (timeout = 30000) => {
      if (this._timeoutIds.longStatus) {
        clearTimeout(this._timeoutIds.longStatus);
      }

      this._timeoutIds.longStatus = setTimeout(() => this._pollLongStatus(), timeout);
    };

<<<<<<< HEAD
    let minerPromise = null;
    const { nodeKindFull } = this._store.getState().nodeStatus;
    const promises = [
      this._api.web3.clientVersion(),
      this._api.net.version(),
      this._api.parity.netPeers(),
      this._api.parity.nodeKind()
    ];

    // only check for upgrade & miner when running a full node
    if (nodeKindFull) {
      Array.prototype.push.apply(promises, [
        this._api.parity.defaultExtraData(),
        this._api.parity.enode().then((enode) => enode).catch(() => '-'),
        this._api.parity.netChain(),
        this._api.parity.netPort(),
        this._api.parity.rpcSettings(),
=======
    return Promise
      .all([
        this._api.parity.netPeers(),
        this._api.web3.clientVersion(),
        this._api.net.version(),
        this._api.parity.netChain(),
>>>>>>> d4684d63
        this._upgradeStore.checkUpgrade()
      ]);
      minerPromise = this._pollMinerSettings();
    }

    const mainPromise = Promise
      .all(promises)
      .then(([
<<<<<<< HEAD
        clientVersion, netVersion, netPeers, nodeKind, // default
        defaultExtraData, enode, netChain, netPort, rpcSettings // optional
=======
        netPeers, clientVersion, netVersion, netChain, upgradeStatus
>>>>>>> d4684d63
      ]) => {
        const isTest = [
          '2', // morden
          '3', // ropsten
          '42' // kovan
        ].includes(netVersion);

<<<<<<< HEAD
        const nodeKindFull = nodeKind &&
          nodeKind.availability === 'personal' &&
          nodeKind.capability === 'full';

        const longStatus = Object.assign(
          {
            clientVersion,
            isTest,
            netVersion,
            netPeers,
            nodeKind,
            nodeKindFull
          },
          nodeKindFull
            ? {
              defaultExtraData,
              enode,
              netChain,
              netPort,
              rpcSettings
            }
            : {}
        );
=======
        const longStatus = {
          netPeers,
          clientVersion,
          netChain,
          netVersion,
          isTest
        };
>>>>>>> d4684d63

        if (!isEqual(longStatus, this._longStatus)) {
          this._store.dispatch(statusCollection(longStatus));
          this._longStatus = longStatus;
        }
      })
      .catch((error) => {
        console.error('_pollLongStatus', error);
      })
      .then(() => {
        nextTimeout(60000);
      });
  }
}<|MERGE_RESOLUTION|>--- conflicted
+++ resolved
@@ -156,8 +156,7 @@
   }
 
   _pollTraceMode = () => {
-    return this._api.trace
-      .block()
+    return this._api.trace.block()
       .then(blockTraces => {
         // Assumes not in Trace Mode if no transactions
         // in latest block...
@@ -234,46 +233,16 @@
       this._timeoutIds.longStatus = setTimeout(() => this._pollLongStatus(), timeout);
     };
 
-<<<<<<< HEAD
-    let minerPromise = null;
-    const { nodeKindFull } = this._store.getState().nodeStatus;
-    const promises = [
-      this._api.web3.clientVersion(),
-      this._api.net.version(),
-      this._api.parity.netPeers(),
-      this._api.parity.nodeKind()
-    ];
-
-    // only check for upgrade & miner when running a full node
-    if (nodeKindFull) {
-      Array.prototype.push.apply(promises, [
-        this._api.parity.defaultExtraData(),
-        this._api.parity.enode().then((enode) => enode).catch(() => '-'),
-        this._api.parity.netChain(),
-        this._api.parity.netPort(),
-        this._api.parity.rpcSettings(),
-=======
     return Promise
       .all([
         this._api.parity.netPeers(),
         this._api.web3.clientVersion(),
         this._api.net.version(),
         this._api.parity.netChain(),
->>>>>>> d4684d63
         this._upgradeStore.checkUpgrade()
-      ]);
-      minerPromise = this._pollMinerSettings();
-    }
-
-    const mainPromise = Promise
-      .all(promises)
+      ])
       .then(([
-<<<<<<< HEAD
-        clientVersion, netVersion, netPeers, nodeKind, // default
-        defaultExtraData, enode, netChain, netPort, rpcSettings // optional
-=======
         netPeers, clientVersion, netVersion, netChain, upgradeStatus
->>>>>>> d4684d63
       ]) => {
         const isTest = [
           '2', // morden
@@ -281,31 +250,6 @@
           '42' // kovan
         ].includes(netVersion);
 
-<<<<<<< HEAD
-        const nodeKindFull = nodeKind &&
-          nodeKind.availability === 'personal' &&
-          nodeKind.capability === 'full';
-
-        const longStatus = Object.assign(
-          {
-            clientVersion,
-            isTest,
-            netVersion,
-            netPeers,
-            nodeKind,
-            nodeKindFull
-          },
-          nodeKindFull
-            ? {
-              defaultExtraData,
-              enode,
-              netChain,
-              netPort,
-              rpcSettings
-            }
-            : {}
-        );
-=======
         const longStatus = {
           netPeers,
           clientVersion,
@@ -313,7 +257,6 @@
           netVersion,
           isTest
         };
->>>>>>> d4684d63
 
         if (!isEqual(longStatus, this._longStatus)) {
           this._store.dispatch(statusCollection(longStatus));

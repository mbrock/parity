[package]
description = "Ethcore utility library"
homepage = "http://ethcore.io"
license = "GPL-3.0"
name = "ethcore-util"
version = "0.9.99"
authors = ["Ethcore <admin@ethcore.io>"]

[dependencies]
log = "0.3"
env_logger = "0.3"
rustc-serialize = "0.3"
arrayvec = "0.3"
mio = "0.5.0"
rand = "0.3.12"
time = "0.1.34"
tiny-keccak = "1.0"
rocksdb = "0.3"
lazy_static = "0.1"
eth-secp256k1 = { git = "https://github.com/arkpar/rust-secp256k1.git" }
rust-crypto = "0.2.34"
elastic-array = "0.4"
heapsize = "0.3"
itertools = "0.4"
crossbeam = "0.2"
slab = { git = "https://github.com/arkpar/slab.git" }
sha3 = { path = "sha3" }
serde = "0.6.7"
clippy = { version = "0.0.42", optional = true }
json-tests = { path = "json-tests" }
target_info = "0.1.0"
igd = "0.4.2"
<<<<<<< HEAD
ethcore-devtools = { path = "../devtools" }
=======
libc = "0.2.7"

>>>>>>> 6518576a
[features]
default = []
dev = ["clippy"]<|MERGE_RESOLUTION|>--- conflicted
+++ resolved
@@ -30,12 +30,9 @@
 json-tests = { path = "json-tests" }
 target_info = "0.1.0"
 igd = "0.4.2"
-<<<<<<< HEAD
 ethcore-devtools = { path = "../devtools" }
-=======
 libc = "0.2.7"
 
->>>>>>> 6518576a
 [features]
 default = []
 dev = ["clippy"]
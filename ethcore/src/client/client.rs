// Copyright 2015, 2016 Ethcore (UK) Ltd.
// This file is part of Parity.

// Parity is free software: you can redistribute it and/or modify
// it under the terms of the GNU General Public License as published by
// the Free Software Foundation, either version 3 of the License, or
// (at your option) any later version.

// Parity is distributed in the hope that it will be useful,
// but WITHOUT ANY WARRANTY; without even the implied warranty of
// MERCHANTABILITY or FITNESS FOR A PARTICULAR PURPOSE.  See the
// GNU General Public License for more details.

// You should have received a copy of the GNU General Public License
// along with Parity.  If not, see <http://www.gnu.org/licenses/>.

//! Blockchain database client.

<<<<<<< HEAD
#![allow(dead_code, unused_assignments, unused_variables, missing_docs)] // codegen issues
include!(concat!(env!("OUT_DIR"), "/client.ipc.rs"));
=======
use std::path::PathBuf;
use std::sync::atomic::{AtomicUsize, Ordering as AtomicOrdering};
use util::*;
use util::panics::*;
use views::BlockView;
use error::{ImportError, ExecutionError, BlockError, ImportResult};
use header::{BlockNumber};
use state::State;
use spec::Spec;
use engine::Engine;
use views::HeaderView;
use service::{NetSyncMessage, SyncMessage};
use env_info::LastHashes;
use verification;
use verification::{PreverifiedBlock, Verifier};
use block::*;
use transaction::{LocalizedTransaction, SignedTransaction, Action};
use blockchain::extras::TransactionAddress;
use filter::Filter;
use log_entry::LocalizedLogEntry;
use block_queue::{BlockQueue, BlockQueueInfo};
use blockchain::{BlockChain, BlockProvider, TreeRoute, ImportRoute};
use client::{BlockID, TransactionID, UncleID, TraceId, ClientConfig, DatabaseCompactionProfile,
	BlockChainClient, MiningBlockChainClient, TraceFilter, CallAnalytics, TransactionImportError,
	BlockImportError, TransactionImportResult};
use client::Error as ClientError;
use env_info::EnvInfo;
use executive::{Executive, Executed, TransactOptions, contract_address};
use receipt::LocalizedReceipt;
pub use blockchain::CacheSize as BlockChainCacheSize;
use trace::{TraceDB, ImportRequest as TraceImportRequest, LocalizedTrace, Database as TraceDatabase};
use trace;
pub use types::blockchain_info::BlockChainInfo;
pub use types::block_status::BlockStatus;
use evm::Factory as EvmFactory;
use miner::{Miner, MinerService, AccountDetails};

const MAX_TX_QUEUE_SIZE: usize = 4096;

impl fmt::Display for BlockChainInfo {
	fn fmt(&self, f: &mut fmt::Formatter) -> fmt::Result {
		write!(f, "#{}.{}", self.best_block_number, self.best_block_hash)
	}
}

/// Report on the status of a client.
#[derive(Default, Clone, Debug, Eq, PartialEq)]
pub struct ClientReport {
	/// How many blocks have been imported so far.
	pub blocks_imported: usize,
	/// How many transactions have been applied so far.
	pub transactions_applied: usize,
	/// How much gas has been processed so far.
	pub gas_processed: U256,
	/// Memory used by state DB
	pub state_db_mem: usize,
}

impl ClientReport {
	/// Alter internal reporting to reflect the additional `block` has been processed.
	pub fn accrue_block(&mut self, block: &PreverifiedBlock) {
		self.blocks_imported += 1;
		self.transactions_applied += block.transactions.len();
		self.gas_processed = self.gas_processed + block.header.gas_used;
	}
}

/// Blockchain database client backed by a persistent database. Owns and manages a blockchain and a block queue.
/// Call `import_block()` to import a block asynchronously; `flush_queue()` flushes the queue.
pub struct Client {
	chain: Arc<BlockChain>,
	tracedb: Arc<TraceDB<BlockChain>>,
	engine: Arc<Box<Engine>>,
	state_db: Mutex<Box<JournalDB>>,
	block_queue: BlockQueue,
	report: RwLock<ClientReport>,
	import_lock: Mutex<()>,
	panic_handler: Arc<PanicHandler>,
	verifier: Box<Verifier>,
	vm_factory: Arc<EvmFactory>,
	trie_factory: TrieFactory,
	miner: Arc<Miner>,
	io_channel: IoChannel<NetSyncMessage>,
	queue_transactions: AtomicUsize,
}

const HISTORY: u64 = 1200;
// DO NOT TOUCH THIS ANY MORE UNLESS YOU REALLY KNOW WHAT YOU'RE DOING.
// Altering it will force a blanket DB update for *all* JournalDB-derived
//   databases.
// Instead, add/upgrade the version string of the individual JournalDB-derived database
// of which you actually want force an upgrade.
const CLIENT_DB_VER_STR: &'static str = "5.3";

/// Get the path for the databases given the root path and information on the databases.
pub fn get_db_path(path: &Path, pruning: journaldb::Algorithm, genesis_hash: H256) -> PathBuf {
	let mut dir = path.to_path_buf();
	dir.push(H64::from(genesis_hash).hex());
	//TODO: sec/fat: pruned/full versioning
	// version here is a bit useless now, since it's controlled only be the pruning algo.
	dir.push(format!("v{}-sec-{}", CLIENT_DB_VER_STR, pruning));
	dir
}

/// Append a path element to the given path and return the string.
pub fn append_path(path: &Path, item: &str) -> String {
	let mut p = path.to_path_buf();
	p.push(item);
	p.to_str().unwrap().to_owned()
}

impl Client {
	///  Create a new client with given spec and DB path and custom verifier.
	pub fn new(
		config: ClientConfig,
		spec: Spec,
		path: &Path,
		miner: Arc<Miner>,
		message_channel: IoChannel<NetSyncMessage>)
		-> Result<Arc<Client>, ClientError>
	{
		let path = get_db_path(path, config.pruning, spec.genesis_header().hash());
		let gb = spec.genesis_block();
		let chain = Arc::new(BlockChain::new(config.blockchain, &gb, &path));
		let tracedb = Arc::new(try!(TraceDB::new(config.tracing, &path, chain.clone())));

		let mut state_db_config = match config.db_cache_size {
			None => DatabaseConfig::default(),
			Some(cache_size) => DatabaseConfig::with_cache(cache_size),
		};

		if config.db_compaction == DatabaseCompactionProfile::HDD {
			state_db_config = state_db_config.compaction(CompactionProfile::hdd());
		}

		let mut state_db = journaldb::new(
			&append_path(&path, "state"),
			config.pruning,
			state_db_config
		);

		if state_db.is_empty() && spec.ensure_db_good(state_db.as_hashdb_mut()) {
			state_db.commit(0, &spec.genesis_header().hash(), None).expect("Error commiting genesis state to state DB");
		}

		let engine = Arc::new(spec.engine);

		let block_queue = BlockQueue::new(config.queue, engine.clone(), message_channel.clone());
		let panic_handler = PanicHandler::new_in_arc();
		panic_handler.forward_from(&block_queue);

		let client = Client {
			chain: chain,
			tracedb: tracedb,
			engine: engine,
			state_db: Mutex::new(state_db),
			block_queue: block_queue,
			report: RwLock::new(Default::default()),
			import_lock: Mutex::new(()),
			panic_handler: panic_handler,
			verifier: verification::new(config.verifier_type),
			vm_factory: Arc::new(EvmFactory::new(config.vm_type)),
			trie_factory: TrieFactory::new(config.trie_spec),
			miner: miner,
			io_channel: message_channel,
			queue_transactions: AtomicUsize::new(0),
		};

		Ok(Arc::new(client))
	}

	/// Flush the block import queue.
	pub fn flush_queue(&self) {
		self.block_queue.flush();
	}

	fn build_last_hashes(&self, parent_hash: H256) -> LastHashes {
		let mut last_hashes = LastHashes::new();
		last_hashes.resize(256, H256::new());
		last_hashes[0] = parent_hash;
		for i in 0..255 {
			match self.chain.block_details(&last_hashes[i]) {
				Some(details) => {
					last_hashes[i + 1] = details.parent.clone();
				},
				None => break,
			}
		}
		last_hashes
	}

	fn check_and_close_block(&self, block: &PreverifiedBlock) -> Result<LockedBlock, ()> {
		let engine = self.engine.deref().deref();
		let header = &block.header;

		// Check the block isn't so old we won't be able to enact it.
		let best_block_number = self.chain.best_block_number();
		if best_block_number >= HISTORY && header.number() <= best_block_number - HISTORY {
			warn!(target: "client", "Block import failed for #{} ({})\nBlock is ancient (current best block: #{}).", header.number(), header.hash(), best_block_number);
			return Err(());
		}

		// Verify Block Family
		let verify_family_result = self.verifier.verify_block_family(&header, &block.bytes, engine, self.chain.deref());
		if let Err(e) = verify_family_result {
			warn!(target: "client", "Stage 3 block verification failed for #{} ({})\nError: {:?}", header.number(), header.hash(), e);
			return Err(());
		};

		// Check if Parent is in chain
		let chain_has_parent = self.chain.block_header(&header.parent_hash);
		if let None = chain_has_parent {
			warn!(target: "client", "Block import failed for #{} ({}): Parent not found ({}) ", header.number(), header.hash(), header.parent_hash);
			return Err(());
		};

		// Enact Verified Block
		let parent = chain_has_parent.unwrap();
		let last_hashes = self.build_last_hashes(header.parent_hash.clone());
		let db = self.state_db.lock().unwrap().boxed_clone();

		let enact_result = enact_verified(&block, engine, self.tracedb.tracing_enabled(), db, &parent, last_hashes, self.dao_rescue_block_gas_limit(header.parent_hash.clone()), &self.vm_factory, self.trie_factory.clone());
		if let Err(e) = enact_result {
			warn!(target: "client", "Block import failed for #{} ({})\nError: {:?}", header.number(), header.hash(), e);
			return Err(());
		};

		// Final Verification
		let locked_block = enact_result.unwrap();
		if let Err(e) = self.verifier.verify_block_final(&header, locked_block.block().header()) {
			warn!(target: "client", "Stage 4 block verification failed for #{} ({})\nError: {:?}", header.number(), header.hash(), e);
			return Err(());
		}

		Ok(locked_block)
	}

	fn calculate_enacted_retracted(&self, import_results: &[ImportRoute]) -> (Vec<H256>, Vec<H256>) {
		fn map_to_vec(map: Vec<(H256, bool)>) -> Vec<H256> {
			map.into_iter().map(|(k, _v)| k).collect()
		}

		// In ImportRoute we get all the blocks that have been enacted and retracted by single insert.
		// Because we are doing multiple inserts some of the blocks that were enacted in import `k`
		// could be retracted in import `k+1`. This is why to understand if after all inserts
		// the block is enacted or retracted we iterate over all routes and at the end final state
		// will be in the hashmap
		let map = import_results.iter().fold(HashMap::new(), |mut map, route| {
			for hash in &route.enacted {
				map.insert(hash.clone(), true);
			}
			for hash in &route.retracted {
				map.insert(hash.clone(), false);
			}
			map
		});

		// Split to enacted retracted (using hashmap value)
		let (enacted, retracted) = map.into_iter().partition(|&(_k, v)| v);
		// And convert tuples to keys
		(map_to_vec(enacted), map_to_vec(retracted))
	}

	/// This is triggered by a message coming from a block queue when the block is ready for insertion
	pub fn import_verified_blocks(&self, io: &IoChannel<NetSyncMessage>) -> usize {
		let max_blocks_to_import = 64;

		let mut imported_blocks = Vec::with_capacity(max_blocks_to_import);
		let mut invalid_blocks = HashSet::new();
		let mut import_results = Vec::with_capacity(max_blocks_to_import);

		let _import_lock = self.import_lock.lock();
		let _timer = PerfTimer::new("import_verified_blocks");
		let blocks = self.block_queue.drain(max_blocks_to_import);

		let original_best = self.chain_info().best_block_hash;

		for block in blocks {
			let header = &block.header;

			if invalid_blocks.contains(&header.parent_hash) {
				invalid_blocks.insert(header.hash());
				continue;
			}
			let closed_block = self.check_and_close_block(&block);
			if let Err(_) = closed_block {
				invalid_blocks.insert(header.hash());
				continue;
			}
			let closed_block = closed_block.unwrap();
			imported_blocks.push(header.hash());

			let route = self.commit_block(closed_block, &header.hash(), &block.bytes);
			import_results.push(route);

			self.report.write().unwrap().accrue_block(&block);
			trace!(target: "client", "Imported #{} ({})", header.number(), header.hash());
		}

		let imported = imported_blocks.len();
		let invalid_blocks = invalid_blocks.into_iter().collect::<Vec<H256>>();

		{
			if !invalid_blocks.is_empty() {
				self.block_queue.mark_as_bad(&invalid_blocks);
			}
			if !imported_blocks.is_empty() {
				self.block_queue.mark_as_good(&imported_blocks);
			}
		}

		{
			if !imported_blocks.is_empty() && self.block_queue.queue_info().is_empty() {
				let (enacted, retracted) = self.calculate_enacted_retracted(&import_results);

				if self.queue_info().is_empty() {
					self.miner.chain_new_blocks(self, &imported_blocks, &invalid_blocks, &enacted, &retracted);
				}

				io.send(NetworkIoMessage::User(SyncMessage::NewChainBlocks {
					imported: imported_blocks,
					invalid: invalid_blocks,
					enacted: enacted,
					retracted: retracted,
					sealed: Vec::new(),
				})).unwrap_or_else(|e| warn!("Error sending IO notification: {:?}", e));
			}
		}

		if self.chain_info().best_block_hash != original_best {
			self.miner.update_sealing(self);
		}

		imported
	}

	fn commit_block<B>(&self, block: B, hash: &H256, block_data: &[u8]) -> ImportRoute where B: IsBlock + Drain {
		let number = block.header().number();
		// Are we committing an era?
		let ancient = if number >= HISTORY {
			let n = number - HISTORY;
			Some((n, self.chain.block_hash(n).unwrap()))
		} else {
			None
		};

		// Commit results
		let receipts = block.receipts().clone();
		let traces = From::from(block.traces().clone().unwrap_or_else(Vec::new));

		// CHECK! I *think* this is fine, even if the state_root is equal to another
		// already-imported block of the same number.
		// TODO: Prove it with a test.
		block.drain().commit(number, hash, ancient).expect("State DB commit failed.");

		// And update the chain after commit to prevent race conditions
		// (when something is in chain but you are not able to fetch details)
		let route = self.chain.insert_block(block_data, receipts);
		self.tracedb.import(TraceImportRequest {
			traces: traces,
			block_hash: hash.clone(),
			block_number: number,
			enacted: route.enacted.clone(),
			retracted: route.retracted.len()
		});
		route
	}

	/// Import transactions from the IO queue
	pub fn import_queued_transactions(&self, transactions: &[Bytes]) -> usize {
		let _timer = PerfTimer::new("import_queued_transactions");
		self.queue_transactions.fetch_sub(transactions.len(), AtomicOrdering::SeqCst);
		let fetch_account = |a: &Address| AccountDetails {
			nonce: self.latest_nonce(a),
			balance: self.latest_balance(a),
		};
		let tx = transactions.iter().filter_map(|bytes| UntrustedRlp::new(&bytes).as_val().ok()).collect();
		let results = self.miner.import_transactions(self, tx, fetch_account);
		results.len()
	}

	/// Attempt to get a copy of a specific block's state.
	///
	/// This will not fail if given BlockID::Latest.
	/// Otherwise, this can fail (but may not) if the DB prunes state.
	pub fn state_at(&self, id: BlockID) -> Option<State> {
		// fast path for latest state.
		if let BlockID::Latest = id.clone() {
			return Some(self.state())
		}

		let block_number = match self.block_number(id.clone()) {
			Some(num) => num,
			None => return None,
		};

		self.block_header(id).and_then(|header| {
			let db = self.state_db.lock().unwrap().boxed_clone();

			// early exit for pruned blocks
			if db.is_pruned() && self.chain.best_block_number() >= block_number + HISTORY {
				return None;
			}

			let root = HeaderView::new(&header).state_root();

			State::from_existing(db, root, self.engine.account_start_nonce(), self.trie_factory.clone()).ok()
		})
	}

	/// Get a copy of the best block's state.
	pub fn state(&self) -> State {
		State::from_existing(
			self.state_db.lock().unwrap().boxed_clone(),
			HeaderView::new(&self.best_block_header()).state_root(),
			self.engine.account_start_nonce(),
			self.trie_factory.clone())
			.expect("State root of best block header always valid.")
	}

	/// Get info on the cache.
	pub fn blockchain_cache_info(&self) -> BlockChainCacheSize {
		self.chain.cache_size()
	}

	/// Get the report.
	pub fn report(&self) -> ClientReport {
		let mut report = self.report.read().unwrap().clone();
		report.state_db_mem = self.state_db.lock().unwrap().mem_used();
		report
	}

	/// Tick the client.
	pub fn tick(&self) {
		self.chain.collect_garbage();
		self.block_queue.collect_garbage();
	}

	/// Set up the cache behaviour.
	pub fn configure_cache(&self, pref_cache_size: usize, max_cache_size: usize) {
		self.chain.configure_cache(pref_cache_size, max_cache_size);
	}

	/// Look up the block number for the given block ID.
	pub fn block_number(&self, id: BlockID) -> Option<BlockNumber> {
		match id {
			BlockID::Number(number) => Some(number),
			BlockID::Hash(ref hash) => self.chain.block_number(hash),
			BlockID::Earliest => Some(0),
			BlockID::Latest => Some(self.chain.best_block_number())
		}
	}

	fn block_hash(chain: &BlockChain, id: BlockID) -> Option<H256> {
		match id {
			BlockID::Hash(hash) => Some(hash),
			BlockID::Number(number) => chain.block_hash(number),
			BlockID::Earliest => chain.block_hash(0),
			BlockID::Latest => Some(chain.best_block_hash())
		}
	}

	fn transaction_address(&self, id: TransactionID) -> Option<TransactionAddress> {
		match id {
			TransactionID::Hash(ref hash) => self.chain.transaction_address(hash),
			TransactionID::Location(id, index) => Self::block_hash(&self.chain, id).map(|hash| TransactionAddress {
				block_hash: hash,
				index: index,
			})
		}
	}
}

impl BlockChainClient for Client {
	fn call(&self, t: &SignedTransaction, analytics: CallAnalytics) -> Result<Executed, ExecutionError> {
		let header = self.block_header(BlockID::Latest).unwrap();
		let view = HeaderView::new(&header);
		let last_hashes = self.build_last_hashes(view.hash());
		let env_info = EnvInfo {
			number: view.number(),
			author: view.author(),
			timestamp: view.timestamp(),
			difficulty: view.difficulty(),
			last_hashes: last_hashes,
			gas_used: U256::zero(),
			gas_limit: U256::max_value(),
			dao_rescue_block_gas_limit: self.dao_rescue_block_gas_limit(view.parent_hash()),
		};
		// that's just a copy of the state.
		let mut state = self.state();
		let sender = try!(t.sender().map_err(|e| {
			let message = format!("Transaction malformed: {:?}", e);
			ExecutionError::TransactionMalformed(message)
		}));
		let balance = state.balance(&sender);
		let needed_balance = t.value + t.gas * t.gas_price;
		if balance < needed_balance {
			// give the sender a sufficient balance
			state.add_balance(&sender, &(needed_balance - balance));
		}
		let options = TransactOptions { tracing: analytics.transaction_tracing, vm_tracing: analytics.vm_tracing, check_nonce: false };
		let mut ret = Executive::new(&mut state, &env_info, self.engine.deref().deref(), &self.vm_factory).transact(t, options);

		// TODO gav move this into Executive.
		if analytics.state_diffing {
			if let Ok(ref mut x) = ret {
				x.state_diff = Some(state.diff_from(self.state()));
			}
		}
		ret
	}


	fn block_header(&self, id: BlockID) -> Option<Bytes> {
		Self::block_hash(&self.chain, id).and_then(|hash| self.chain.block(&hash).map(|bytes| BlockView::new(&bytes).rlp().at(0).as_raw().to_vec()))
	}

	fn block_body(&self, id: BlockID) -> Option<Bytes> {
		Self::block_hash(&self.chain, id).and_then(|hash| {
			self.chain.block(&hash).map(|bytes| {
				let rlp = Rlp::new(&bytes);
				let mut body = RlpStream::new_list(2);
				body.append_raw(rlp.at(1).as_raw(), 1);
				body.append_raw(rlp.at(2).as_raw(), 1);
				body.out()
			})
		})
	}

	fn block(&self, id: BlockID) -> Option<Bytes> {
		Self::block_hash(&self.chain, id).and_then(|hash| {
			self.chain.block(&hash)
		})
	}

	fn block_status(&self, id: BlockID) -> BlockStatus {
		match Self::block_hash(&self.chain, id) {
			Some(ref hash) if self.chain.is_known(hash) => BlockStatus::InChain,
			Some(hash) => self.block_queue.block_status(&hash),
			None => BlockStatus::Unknown
		}
	}

	fn block_total_difficulty(&self, id: BlockID) -> Option<U256> {
		Self::block_hash(&self.chain, id).and_then(|hash| self.chain.block_details(&hash)).map(|d| d.total_difficulty)
	}

	fn nonce(&self, address: &Address, id: BlockID) -> Option<U256> {
		self.state_at(id).map(|s| s.nonce(address))
	}

	fn block_hash(&self, id: BlockID) -> Option<H256> {
		Self::block_hash(&self.chain, id)
	}

	fn code(&self, address: &Address) -> Option<Bytes> {
		self.state().code(address)
	}

	fn balance(&self, address: &Address, id: BlockID) -> Option<U256> {
		self.state_at(id).map(|s| s.balance(address))
	}

	fn storage_at(&self, address: &Address, position: &H256, id: BlockID) -> Option<H256> {
		self.state_at(id).map(|s| s.storage_at(address, position))
	}

	fn transaction(&self, id: TransactionID) -> Option<LocalizedTransaction> {
		self.transaction_address(id).and_then(|address| self.chain.transaction(&address))
	}

	fn uncle(&self, id: UncleID) -> Option<Bytes> {
		let index = id.position;
		self.block(id.block).and_then(|block| BlockView::new(&block).uncle_rlp_at(index))
	}

	fn transaction_receipt(&self, id: TransactionID) -> Option<LocalizedReceipt> {
		self.transaction_address(id).and_then(|address| {
			let t = self.chain.block(&address.block_hash)
				.and_then(|block| BlockView::new(&block).localized_transaction_at(address.index));

			match (t, self.chain.transaction_receipt(&address)) {
				(Some(tx), Some(receipt)) => {
					let block_hash = tx.block_hash.clone();
					let block_number = tx.block_number.clone();
					let transaction_hash = tx.hash();
					let transaction_index = tx.transaction_index;
					let prior_gas_used = match tx.transaction_index {
						0 => U256::zero(),
						i => {
							let prior_address = TransactionAddress { block_hash: address.block_hash, index: i - 1 };
							let prior_receipt = self.chain.transaction_receipt(&prior_address).expect("Transaction receipt at `address` exists; `prior_address` has lower index in same block; qed");
							prior_receipt.gas_used
						}
					};
					Some(LocalizedReceipt {
						transaction_hash: tx.hash(),
						transaction_index: tx.transaction_index,
						block_hash: tx.block_hash,
						block_number: tx.block_number,
						cumulative_gas_used: receipt.gas_used,
						gas_used: receipt.gas_used - prior_gas_used,
						contract_address: match tx.action {
							Action::Call(_) => None,
							Action::Create => Some(contract_address(&tx.sender().unwrap(), &tx.nonce))
						},
						logs: receipt.logs.into_iter().enumerate().map(|(i, log)| LocalizedLogEntry {
							entry: log,
							block_hash: block_hash.clone(),
							block_number: block_number,
							transaction_hash: transaction_hash.clone(),
							transaction_index: transaction_index,
							log_index: i
						}).collect()
					})
				},
				_ => None
			}
		})
	}

	fn tree_route(&self, from: &H256, to: &H256) -> Option<TreeRoute> {
		match self.chain.is_known(from) && self.chain.is_known(to) {
			true => Some(self.chain.tree_route(from.clone(), to.clone())),
			false => None
		}
	}

	fn find_uncles(&self, hash: &H256) -> Option<Vec<H256>> {
		self.chain.find_uncle_hashes(hash, self.engine.maximum_uncle_age())
	}

	fn state_data(&self, hash: &H256) -> Option<Bytes> {
		self.state_db.lock().unwrap().state(hash)
	}

	fn block_receipts(&self, hash: &H256) -> Option<Bytes> {
		self.chain.block_receipts(hash).map(|receipts| rlp::encode(&receipts).to_vec())
	}

	fn import_block(&self, bytes: Bytes) -> Result<H256, BlockImportError> {
		{
			let header = BlockView::new(&bytes).header_view();
			if self.chain.is_known(&header.sha3()) {
				return Err(BlockImportError::Import(ImportError::AlreadyInChain));
			}
			if self.block_status(BlockID::Hash(header.parent_hash())) == BlockStatus::Unknown {
				return Err(BlockImportError::Block(BlockError::UnknownParent(header.parent_hash())));
			}
		}
		Ok(try!(self.block_queue.import_block(bytes)))
	}

	fn queue_info(&self) -> BlockQueueInfo {
		self.block_queue.queue_info()
	}

	fn clear_queue(&self) {
		self.block_queue.clear();
	}

	fn chain_info(&self) -> BlockChainInfo {
		BlockChainInfo {
			total_difficulty: self.chain.best_block_total_difficulty(),
			pending_total_difficulty: self.chain.best_block_total_difficulty(),
			genesis_hash: self.chain.genesis_hash(),
			best_block_hash: self.chain.best_block_hash(),
			best_block_number: From::from(self.chain.best_block_number())
		}
	}

	fn blocks_with_bloom(&self, bloom: &H2048, from_block: BlockID, to_block: BlockID) -> Option<Vec<BlockNumber>> {
		match (self.block_number(from_block), self.block_number(to_block)) {
			(Some(from), Some(to)) => Some(self.chain.blocks_with_bloom(bloom, from, to)),
			_ => None
		}
	}

	fn logs(&self, filter: Filter) -> Vec<LocalizedLogEntry> {
		// TODO: lock blockchain only once

		let mut blocks = filter.bloom_possibilities().iter()
			.filter_map(|bloom| self.blocks_with_bloom(bloom, filter.from_block.clone(), filter.to_block.clone()))
			.flat_map(|m| m)
			// remove duplicate elements
			.collect::<HashSet<u64>>()
			.into_iter()
			.collect::<Vec<u64>>();

		blocks.sort();

		blocks.into_iter()
			.filter_map(|number| self.chain.block_hash(number).map(|hash| (number, hash)))
			.filter_map(|(number, hash)| self.chain.block_receipts(&hash).map(|r| (number, hash, r.receipts)))
			.filter_map(|(number, hash, receipts)| self.chain.block(&hash).map(|ref b| (number, hash, receipts, BlockView::new(b).transaction_hashes())))
			.flat_map(|(number, hash, receipts, hashes)| {
				let mut log_index = 0;
				receipts.into_iter()
					.enumerate()
					.flat_map(|(index, receipt)| {
						log_index += receipt.logs.len();
						receipt.logs.into_iter()
							.enumerate()
							.filter(|tuple| filter.matches(&tuple.1))
						 	.map(|(i, log)| LocalizedLogEntry {
							 	entry: log,
								block_hash: hash.clone(),
								block_number: number,
								transaction_hash: hashes.get(index).cloned().unwrap_or_else(H256::new),
								transaction_index: index,
								log_index: log_index + i
							})
							.collect::<Vec<LocalizedLogEntry>>()
					})
					.collect::<Vec<LocalizedLogEntry>>()

			})
			.collect()
	}

	fn filter_traces(&self, filter: TraceFilter) -> Option<Vec<LocalizedTrace>> {
		let start = self.block_number(filter.range.start);
		let end = self.block_number(filter.range.end);

		if start.is_some() && end.is_some() {
			let filter = trace::Filter {
				range: start.unwrap() as usize..end.unwrap() as usize,
				from_address: From::from(filter.from_address),
				to_address: From::from(filter.to_address),
			};

			let traces = self.tracedb.filter(&filter);
			Some(traces)
		} else {
			None
		}
	}

	fn trace(&self, trace: TraceId) -> Option<LocalizedTrace> {
		let trace_address = trace.address;
		self.transaction_address(trace.transaction)
			.and_then(|tx_address| {
				self.block_number(BlockID::Hash(tx_address.block_hash))
					.and_then(|number| self.tracedb.trace(number, tx_address.index, trace_address))
			})
	}

	fn transaction_traces(&self, transaction: TransactionID) -> Option<Vec<LocalizedTrace>> {
		self.transaction_address(transaction)
			.and_then(|tx_address| {
				self.block_number(BlockID::Hash(tx_address.block_hash))
					.and_then(|number| self.tracedb.transaction_traces(number, tx_address.index))
			})
	}

	fn block_traces(&self, block: BlockID) -> Option<Vec<LocalizedTrace>> {
		self.block_number(block)
			.and_then(|number| self.tracedb.block_traces(number))
	}

	fn last_hashes(&self) -> LastHashes {
		self.build_last_hashes(self.chain.best_block_hash())
	}

	fn import_transactions(&self, transactions: Vec<SignedTransaction>) -> Vec<Result<TransactionImportResult, TransactionImportError>> {
		let fetch_account = |a: &Address| AccountDetails {
			nonce: self.latest_nonce(a),
			balance: self.latest_balance(a),
		};

		self.miner.import_transactions(self, transactions, &fetch_account)
			.into_iter()
			.map(|res| res.map_err(|e| e.into()))
			.collect()
	}

	fn queue_transactions(&self, transactions: Vec<Bytes>) {
		if self.queue_transactions.load(AtomicOrdering::Relaxed) > MAX_TX_QUEUE_SIZE {
			debug!("Ignoring {} transactions: queue is full", transactions.len());
		} else {
			let len = transactions.len();
			match self.io_channel.send(NetworkIoMessage::User(SyncMessage::NewTransactions(transactions))) {
				Ok(_) => {
					self.queue_transactions.fetch_add(len, AtomicOrdering::SeqCst);
				}
				Err(e) => {
					debug!("Ignoring {} transactions: error queueing: {}", len, e);
				}
			}
		}
	}

	fn pending_transactions(&self) -> Vec<SignedTransaction> {
		self.miner.pending_transactions()
	}
}

impl MiningBlockChainClient for Client {
	fn prepare_open_block(&self, author: Address, gas_range_target: (U256, U256), extra_data: Bytes) -> OpenBlock {
		let engine = self.engine.deref().deref();
		let h = self.chain.best_block_hash();

		let mut open_block = OpenBlock::new(
			engine,
			&self.vm_factory,
			self.trie_factory.clone(),
			false,	// TODO: this will need to be parameterised once we want to do immediate mining insertion.
			self.state_db.lock().unwrap().boxed_clone(),
			&self.chain.block_header(&h).expect("h is best block hash: so it's header must exist: qed"),
			self.build_last_hashes(h.clone()),
			self.dao_rescue_block_gas_limit(h.clone()),
			author,
			gas_range_target,
			extra_data,
		).expect("OpenBlock::new only fails if parent state root invalid; state root of best block's header is never invalid; qed");

		// Add uncles
		self.chain
			.find_uncle_headers(&h, engine.maximum_uncle_age())
			.unwrap()
			.into_iter()
			.take(engine.maximum_uncle_count())
			.foreach(|h| {
				open_block.push_uncle(h).unwrap();
			});

		open_block
	}

	fn vm_factory(&self) -> &EvmFactory {
		&self.vm_factory
	}

	fn import_sealed_block(&self, block: SealedBlock) -> ImportResult {
		let _import_lock = self.import_lock.lock();
		let _timer = PerfTimer::new("import_sealed_block");

		let original_best = self.chain_info().best_block_hash;

		let h = block.header().hash();
		let number = block.header().number();

		let block_data = block.rlp_bytes();
		let route = self.commit_block(block, &h, &block_data);
		trace!(target: "client", "Imported sealed block #{} ({})", number, h);

		{
			let (enacted, retracted) = self.calculate_enacted_retracted(&[route]);
			self.miner.chain_new_blocks(self, &[h.clone()], &[], &enacted, &retracted);

			self.io_channel.send(NetworkIoMessage::User(SyncMessage::NewChainBlocks {
				imported: vec![h.clone()],
				invalid: vec![],
				enacted: enacted,
				retracted: retracted,
				sealed: vec![h.clone()],
			})).unwrap_or_else(|e| warn!("Error sending IO notification: {:?}", e));
		}

		if self.chain_info().best_block_hash != original_best {
			self.miner.update_sealing(self);
		}

		Ok(h)
	}
}

impl MayPanic for Client {
	fn on_panic<F>(&self, closure: F) where F: OnPanicListener {
		self.panic_handler.on_panic(closure);
	}
}
>>>>>>> bbf20c36
<|MERGE_RESOLUTION|>--- conflicted
+++ resolved
@@ -16,880 +16,5 @@
 
 //! Blockchain database client.
 
-<<<<<<< HEAD
 #![allow(dead_code, unused_assignments, unused_variables, missing_docs)] // codegen issues
 include!(concat!(env!("OUT_DIR"), "/client.ipc.rs"));
-=======
-use std::path::PathBuf;
-use std::sync::atomic::{AtomicUsize, Ordering as AtomicOrdering};
-use util::*;
-use util::panics::*;
-use views::BlockView;
-use error::{ImportError, ExecutionError, BlockError, ImportResult};
-use header::{BlockNumber};
-use state::State;
-use spec::Spec;
-use engine::Engine;
-use views::HeaderView;
-use service::{NetSyncMessage, SyncMessage};
-use env_info::LastHashes;
-use verification;
-use verification::{PreverifiedBlock, Verifier};
-use block::*;
-use transaction::{LocalizedTransaction, SignedTransaction, Action};
-use blockchain::extras::TransactionAddress;
-use filter::Filter;
-use log_entry::LocalizedLogEntry;
-use block_queue::{BlockQueue, BlockQueueInfo};
-use blockchain::{BlockChain, BlockProvider, TreeRoute, ImportRoute};
-use client::{BlockID, TransactionID, UncleID, TraceId, ClientConfig, DatabaseCompactionProfile,
-	BlockChainClient, MiningBlockChainClient, TraceFilter, CallAnalytics, TransactionImportError,
-	BlockImportError, TransactionImportResult};
-use client::Error as ClientError;
-use env_info::EnvInfo;
-use executive::{Executive, Executed, TransactOptions, contract_address};
-use receipt::LocalizedReceipt;
-pub use blockchain::CacheSize as BlockChainCacheSize;
-use trace::{TraceDB, ImportRequest as TraceImportRequest, LocalizedTrace, Database as TraceDatabase};
-use trace;
-pub use types::blockchain_info::BlockChainInfo;
-pub use types::block_status::BlockStatus;
-use evm::Factory as EvmFactory;
-use miner::{Miner, MinerService, AccountDetails};
-
-const MAX_TX_QUEUE_SIZE: usize = 4096;
-
-impl fmt::Display for BlockChainInfo {
-	fn fmt(&self, f: &mut fmt::Formatter) -> fmt::Result {
-		write!(f, "#{}.{}", self.best_block_number, self.best_block_hash)
-	}
-}
-
-/// Report on the status of a client.
-#[derive(Default, Clone, Debug, Eq, PartialEq)]
-pub struct ClientReport {
-	/// How many blocks have been imported so far.
-	pub blocks_imported: usize,
-	/// How many transactions have been applied so far.
-	pub transactions_applied: usize,
-	/// How much gas has been processed so far.
-	pub gas_processed: U256,
-	/// Memory used by state DB
-	pub state_db_mem: usize,
-}
-
-impl ClientReport {
-	/// Alter internal reporting to reflect the additional `block` has been processed.
-	pub fn accrue_block(&mut self, block: &PreverifiedBlock) {
-		self.blocks_imported += 1;
-		self.transactions_applied += block.transactions.len();
-		self.gas_processed = self.gas_processed + block.header.gas_used;
-	}
-}
-
-/// Blockchain database client backed by a persistent database. Owns and manages a blockchain and a block queue.
-/// Call `import_block()` to import a block asynchronously; `flush_queue()` flushes the queue.
-pub struct Client {
-	chain: Arc<BlockChain>,
-	tracedb: Arc<TraceDB<BlockChain>>,
-	engine: Arc<Box<Engine>>,
-	state_db: Mutex<Box<JournalDB>>,
-	block_queue: BlockQueue,
-	report: RwLock<ClientReport>,
-	import_lock: Mutex<()>,
-	panic_handler: Arc<PanicHandler>,
-	verifier: Box<Verifier>,
-	vm_factory: Arc<EvmFactory>,
-	trie_factory: TrieFactory,
-	miner: Arc<Miner>,
-	io_channel: IoChannel<NetSyncMessage>,
-	queue_transactions: AtomicUsize,
-}
-
-const HISTORY: u64 = 1200;
-// DO NOT TOUCH THIS ANY MORE UNLESS YOU REALLY KNOW WHAT YOU'RE DOING.
-// Altering it will force a blanket DB update for *all* JournalDB-derived
-//   databases.
-// Instead, add/upgrade the version string of the individual JournalDB-derived database
-// of which you actually want force an upgrade.
-const CLIENT_DB_VER_STR: &'static str = "5.3";
-
-/// Get the path for the databases given the root path and information on the databases.
-pub fn get_db_path(path: &Path, pruning: journaldb::Algorithm, genesis_hash: H256) -> PathBuf {
-	let mut dir = path.to_path_buf();
-	dir.push(H64::from(genesis_hash).hex());
-	//TODO: sec/fat: pruned/full versioning
-	// version here is a bit useless now, since it's controlled only be the pruning algo.
-	dir.push(format!("v{}-sec-{}", CLIENT_DB_VER_STR, pruning));
-	dir
-}
-
-/// Append a path element to the given path and return the string.
-pub fn append_path(path: &Path, item: &str) -> String {
-	let mut p = path.to_path_buf();
-	p.push(item);
-	p.to_str().unwrap().to_owned()
-}
-
-impl Client {
-	///  Create a new client with given spec and DB path and custom verifier.
-	pub fn new(
-		config: ClientConfig,
-		spec: Spec,
-		path: &Path,
-		miner: Arc<Miner>,
-		message_channel: IoChannel<NetSyncMessage>)
-		-> Result<Arc<Client>, ClientError>
-	{
-		let path = get_db_path(path, config.pruning, spec.genesis_header().hash());
-		let gb = spec.genesis_block();
-		let chain = Arc::new(BlockChain::new(config.blockchain, &gb, &path));
-		let tracedb = Arc::new(try!(TraceDB::new(config.tracing, &path, chain.clone())));
-
-		let mut state_db_config = match config.db_cache_size {
-			None => DatabaseConfig::default(),
-			Some(cache_size) => DatabaseConfig::with_cache(cache_size),
-		};
-
-		if config.db_compaction == DatabaseCompactionProfile::HDD {
-			state_db_config = state_db_config.compaction(CompactionProfile::hdd());
-		}
-
-		let mut state_db = journaldb::new(
-			&append_path(&path, "state"),
-			config.pruning,
-			state_db_config
-		);
-
-		if state_db.is_empty() && spec.ensure_db_good(state_db.as_hashdb_mut()) {
-			state_db.commit(0, &spec.genesis_header().hash(), None).expect("Error commiting genesis state to state DB");
-		}
-
-		let engine = Arc::new(spec.engine);
-
-		let block_queue = BlockQueue::new(config.queue, engine.clone(), message_channel.clone());
-		let panic_handler = PanicHandler::new_in_arc();
-		panic_handler.forward_from(&block_queue);
-
-		let client = Client {
-			chain: chain,
-			tracedb: tracedb,
-			engine: engine,
-			state_db: Mutex::new(state_db),
-			block_queue: block_queue,
-			report: RwLock::new(Default::default()),
-			import_lock: Mutex::new(()),
-			panic_handler: panic_handler,
-			verifier: verification::new(config.verifier_type),
-			vm_factory: Arc::new(EvmFactory::new(config.vm_type)),
-			trie_factory: TrieFactory::new(config.trie_spec),
-			miner: miner,
-			io_channel: message_channel,
-			queue_transactions: AtomicUsize::new(0),
-		};
-
-		Ok(Arc::new(client))
-	}
-
-	/// Flush the block import queue.
-	pub fn flush_queue(&self) {
-		self.block_queue.flush();
-	}
-
-	fn build_last_hashes(&self, parent_hash: H256) -> LastHashes {
-		let mut last_hashes = LastHashes::new();
-		last_hashes.resize(256, H256::new());
-		last_hashes[0] = parent_hash;
-		for i in 0..255 {
-			match self.chain.block_details(&last_hashes[i]) {
-				Some(details) => {
-					last_hashes[i + 1] = details.parent.clone();
-				},
-				None => break,
-			}
-		}
-		last_hashes
-	}
-
-	fn check_and_close_block(&self, block: &PreverifiedBlock) -> Result<LockedBlock, ()> {
-		let engine = self.engine.deref().deref();
-		let header = &block.header;
-
-		// Check the block isn't so old we won't be able to enact it.
-		let best_block_number = self.chain.best_block_number();
-		if best_block_number >= HISTORY && header.number() <= best_block_number - HISTORY {
-			warn!(target: "client", "Block import failed for #{} ({})\nBlock is ancient (current best block: #{}).", header.number(), header.hash(), best_block_number);
-			return Err(());
-		}
-
-		// Verify Block Family
-		let verify_family_result = self.verifier.verify_block_family(&header, &block.bytes, engine, self.chain.deref());
-		if let Err(e) = verify_family_result {
-			warn!(target: "client", "Stage 3 block verification failed for #{} ({})\nError: {:?}", header.number(), header.hash(), e);
-			return Err(());
-		};
-
-		// Check if Parent is in chain
-		let chain_has_parent = self.chain.block_header(&header.parent_hash);
-		if let None = chain_has_parent {
-			warn!(target: "client", "Block import failed for #{} ({}): Parent not found ({}) ", header.number(), header.hash(), header.parent_hash);
-			return Err(());
-		};
-
-		// Enact Verified Block
-		let parent = chain_has_parent.unwrap();
-		let last_hashes = self.build_last_hashes(header.parent_hash.clone());
-		let db = self.state_db.lock().unwrap().boxed_clone();
-
-		let enact_result = enact_verified(&block, engine, self.tracedb.tracing_enabled(), db, &parent, last_hashes, self.dao_rescue_block_gas_limit(header.parent_hash.clone()), &self.vm_factory, self.trie_factory.clone());
-		if let Err(e) = enact_result {
-			warn!(target: "client", "Block import failed for #{} ({})\nError: {:?}", header.number(), header.hash(), e);
-			return Err(());
-		};
-
-		// Final Verification
-		let locked_block = enact_result.unwrap();
-		if let Err(e) = self.verifier.verify_block_final(&header, locked_block.block().header()) {
-			warn!(target: "client", "Stage 4 block verification failed for #{} ({})\nError: {:?}", header.number(), header.hash(), e);
-			return Err(());
-		}
-
-		Ok(locked_block)
-	}
-
-	fn calculate_enacted_retracted(&self, import_results: &[ImportRoute]) -> (Vec<H256>, Vec<H256>) {
-		fn map_to_vec(map: Vec<(H256, bool)>) -> Vec<H256> {
-			map.into_iter().map(|(k, _v)| k).collect()
-		}
-
-		// In ImportRoute we get all the blocks that have been enacted and retracted by single insert.
-		// Because we are doing multiple inserts some of the blocks that were enacted in import `k`
-		// could be retracted in import `k+1`. This is why to understand if after all inserts
-		// the block is enacted or retracted we iterate over all routes and at the end final state
-		// will be in the hashmap
-		let map = import_results.iter().fold(HashMap::new(), |mut map, route| {
-			for hash in &route.enacted {
-				map.insert(hash.clone(), true);
-			}
-			for hash in &route.retracted {
-				map.insert(hash.clone(), false);
-			}
-			map
-		});
-
-		// Split to enacted retracted (using hashmap value)
-		let (enacted, retracted) = map.into_iter().partition(|&(_k, v)| v);
-		// And convert tuples to keys
-		(map_to_vec(enacted), map_to_vec(retracted))
-	}
-
-	/// This is triggered by a message coming from a block queue when the block is ready for insertion
-	pub fn import_verified_blocks(&self, io: &IoChannel<NetSyncMessage>) -> usize {
-		let max_blocks_to_import = 64;
-
-		let mut imported_blocks = Vec::with_capacity(max_blocks_to_import);
-		let mut invalid_blocks = HashSet::new();
-		let mut import_results = Vec::with_capacity(max_blocks_to_import);
-
-		let _import_lock = self.import_lock.lock();
-		let _timer = PerfTimer::new("import_verified_blocks");
-		let blocks = self.block_queue.drain(max_blocks_to_import);
-
-		let original_best = self.chain_info().best_block_hash;
-
-		for block in blocks {
-			let header = &block.header;
-
-			if invalid_blocks.contains(&header.parent_hash) {
-				invalid_blocks.insert(header.hash());
-				continue;
-			}
-			let closed_block = self.check_and_close_block(&block);
-			if let Err(_) = closed_block {
-				invalid_blocks.insert(header.hash());
-				continue;
-			}
-			let closed_block = closed_block.unwrap();
-			imported_blocks.push(header.hash());
-
-			let route = self.commit_block(closed_block, &header.hash(), &block.bytes);
-			import_results.push(route);
-
-			self.report.write().unwrap().accrue_block(&block);
-			trace!(target: "client", "Imported #{} ({})", header.number(), header.hash());
-		}
-
-		let imported = imported_blocks.len();
-		let invalid_blocks = invalid_blocks.into_iter().collect::<Vec<H256>>();
-
-		{
-			if !invalid_blocks.is_empty() {
-				self.block_queue.mark_as_bad(&invalid_blocks);
-			}
-			if !imported_blocks.is_empty() {
-				self.block_queue.mark_as_good(&imported_blocks);
-			}
-		}
-
-		{
-			if !imported_blocks.is_empty() && self.block_queue.queue_info().is_empty() {
-				let (enacted, retracted) = self.calculate_enacted_retracted(&import_results);
-
-				if self.queue_info().is_empty() {
-					self.miner.chain_new_blocks(self, &imported_blocks, &invalid_blocks, &enacted, &retracted);
-				}
-
-				io.send(NetworkIoMessage::User(SyncMessage::NewChainBlocks {
-					imported: imported_blocks,
-					invalid: invalid_blocks,
-					enacted: enacted,
-					retracted: retracted,
-					sealed: Vec::new(),
-				})).unwrap_or_else(|e| warn!("Error sending IO notification: {:?}", e));
-			}
-		}
-
-		if self.chain_info().best_block_hash != original_best {
-			self.miner.update_sealing(self);
-		}
-
-		imported
-	}
-
-	fn commit_block<B>(&self, block: B, hash: &H256, block_data: &[u8]) -> ImportRoute where B: IsBlock + Drain {
-		let number = block.header().number();
-		// Are we committing an era?
-		let ancient = if number >= HISTORY {
-			let n = number - HISTORY;
-			Some((n, self.chain.block_hash(n).unwrap()))
-		} else {
-			None
-		};
-
-		// Commit results
-		let receipts = block.receipts().clone();
-		let traces = From::from(block.traces().clone().unwrap_or_else(Vec::new));
-
-		// CHECK! I *think* this is fine, even if the state_root is equal to another
-		// already-imported block of the same number.
-		// TODO: Prove it with a test.
-		block.drain().commit(number, hash, ancient).expect("State DB commit failed.");
-
-		// And update the chain after commit to prevent race conditions
-		// (when something is in chain but you are not able to fetch details)
-		let route = self.chain.insert_block(block_data, receipts);
-		self.tracedb.import(TraceImportRequest {
-			traces: traces,
-			block_hash: hash.clone(),
-			block_number: number,
-			enacted: route.enacted.clone(),
-			retracted: route.retracted.len()
-		});
-		route
-	}
-
-	/// Import transactions from the IO queue
-	pub fn import_queued_transactions(&self, transactions: &[Bytes]) -> usize {
-		let _timer = PerfTimer::new("import_queued_transactions");
-		self.queue_transactions.fetch_sub(transactions.len(), AtomicOrdering::SeqCst);
-		let fetch_account = |a: &Address| AccountDetails {
-			nonce: self.latest_nonce(a),
-			balance: self.latest_balance(a),
-		};
-		let tx = transactions.iter().filter_map(|bytes| UntrustedRlp::new(&bytes).as_val().ok()).collect();
-		let results = self.miner.import_transactions(self, tx, fetch_account);
-		results.len()
-	}
-
-	/// Attempt to get a copy of a specific block's state.
-	///
-	/// This will not fail if given BlockID::Latest.
-	/// Otherwise, this can fail (but may not) if the DB prunes state.
-	pub fn state_at(&self, id: BlockID) -> Option<State> {
-		// fast path for latest state.
-		if let BlockID::Latest = id.clone() {
-			return Some(self.state())
-		}
-
-		let block_number = match self.block_number(id.clone()) {
-			Some(num) => num,
-			None => return None,
-		};
-
-		self.block_header(id).and_then(|header| {
-			let db = self.state_db.lock().unwrap().boxed_clone();
-
-			// early exit for pruned blocks
-			if db.is_pruned() && self.chain.best_block_number() >= block_number + HISTORY {
-				return None;
-			}
-
-			let root = HeaderView::new(&header).state_root();
-
-			State::from_existing(db, root, self.engine.account_start_nonce(), self.trie_factory.clone()).ok()
-		})
-	}
-
-	/// Get a copy of the best block's state.
-	pub fn state(&self) -> State {
-		State::from_existing(
-			self.state_db.lock().unwrap().boxed_clone(),
-			HeaderView::new(&self.best_block_header()).state_root(),
-			self.engine.account_start_nonce(),
-			self.trie_factory.clone())
-			.expect("State root of best block header always valid.")
-	}
-
-	/// Get info on the cache.
-	pub fn blockchain_cache_info(&self) -> BlockChainCacheSize {
-		self.chain.cache_size()
-	}
-
-	/// Get the report.
-	pub fn report(&self) -> ClientReport {
-		let mut report = self.report.read().unwrap().clone();
-		report.state_db_mem = self.state_db.lock().unwrap().mem_used();
-		report
-	}
-
-	/// Tick the client.
-	pub fn tick(&self) {
-		self.chain.collect_garbage();
-		self.block_queue.collect_garbage();
-	}
-
-	/// Set up the cache behaviour.
-	pub fn configure_cache(&self, pref_cache_size: usize, max_cache_size: usize) {
-		self.chain.configure_cache(pref_cache_size, max_cache_size);
-	}
-
-	/// Look up the block number for the given block ID.
-	pub fn block_number(&self, id: BlockID) -> Option<BlockNumber> {
-		match id {
-			BlockID::Number(number) => Some(number),
-			BlockID::Hash(ref hash) => self.chain.block_number(hash),
-			BlockID::Earliest => Some(0),
-			BlockID::Latest => Some(self.chain.best_block_number())
-		}
-	}
-
-	fn block_hash(chain: &BlockChain, id: BlockID) -> Option<H256> {
-		match id {
-			BlockID::Hash(hash) => Some(hash),
-			BlockID::Number(number) => chain.block_hash(number),
-			BlockID::Earliest => chain.block_hash(0),
-			BlockID::Latest => Some(chain.best_block_hash())
-		}
-	}
-
-	fn transaction_address(&self, id: TransactionID) -> Option<TransactionAddress> {
-		match id {
-			TransactionID::Hash(ref hash) => self.chain.transaction_address(hash),
-			TransactionID::Location(id, index) => Self::block_hash(&self.chain, id).map(|hash| TransactionAddress {
-				block_hash: hash,
-				index: index,
-			})
-		}
-	}
-}
-
-impl BlockChainClient for Client {
-	fn call(&self, t: &SignedTransaction, analytics: CallAnalytics) -> Result<Executed, ExecutionError> {
-		let header = self.block_header(BlockID::Latest).unwrap();
-		let view = HeaderView::new(&header);
-		let last_hashes = self.build_last_hashes(view.hash());
-		let env_info = EnvInfo {
-			number: view.number(),
-			author: view.author(),
-			timestamp: view.timestamp(),
-			difficulty: view.difficulty(),
-			last_hashes: last_hashes,
-			gas_used: U256::zero(),
-			gas_limit: U256::max_value(),
-			dao_rescue_block_gas_limit: self.dao_rescue_block_gas_limit(view.parent_hash()),
-		};
-		// that's just a copy of the state.
-		let mut state = self.state();
-		let sender = try!(t.sender().map_err(|e| {
-			let message = format!("Transaction malformed: {:?}", e);
-			ExecutionError::TransactionMalformed(message)
-		}));
-		let balance = state.balance(&sender);
-		let needed_balance = t.value + t.gas * t.gas_price;
-		if balance < needed_balance {
-			// give the sender a sufficient balance
-			state.add_balance(&sender, &(needed_balance - balance));
-		}
-		let options = TransactOptions { tracing: analytics.transaction_tracing, vm_tracing: analytics.vm_tracing, check_nonce: false };
-		let mut ret = Executive::new(&mut state, &env_info, self.engine.deref().deref(), &self.vm_factory).transact(t, options);
-
-		// TODO gav move this into Executive.
-		if analytics.state_diffing {
-			if let Ok(ref mut x) = ret {
-				x.state_diff = Some(state.diff_from(self.state()));
-			}
-		}
-		ret
-	}
-
-
-	fn block_header(&self, id: BlockID) -> Option<Bytes> {
-		Self::block_hash(&self.chain, id).and_then(|hash| self.chain.block(&hash).map(|bytes| BlockView::new(&bytes).rlp().at(0).as_raw().to_vec()))
-	}
-
-	fn block_body(&self, id: BlockID) -> Option<Bytes> {
-		Self::block_hash(&self.chain, id).and_then(|hash| {
-			self.chain.block(&hash).map(|bytes| {
-				let rlp = Rlp::new(&bytes);
-				let mut body = RlpStream::new_list(2);
-				body.append_raw(rlp.at(1).as_raw(), 1);
-				body.append_raw(rlp.at(2).as_raw(), 1);
-				body.out()
-			})
-		})
-	}
-
-	fn block(&self, id: BlockID) -> Option<Bytes> {
-		Self::block_hash(&self.chain, id).and_then(|hash| {
-			self.chain.block(&hash)
-		})
-	}
-
-	fn block_status(&self, id: BlockID) -> BlockStatus {
-		match Self::block_hash(&self.chain, id) {
-			Some(ref hash) if self.chain.is_known(hash) => BlockStatus::InChain,
-			Some(hash) => self.block_queue.block_status(&hash),
-			None => BlockStatus::Unknown
-		}
-	}
-
-	fn block_total_difficulty(&self, id: BlockID) -> Option<U256> {
-		Self::block_hash(&self.chain, id).and_then(|hash| self.chain.block_details(&hash)).map(|d| d.total_difficulty)
-	}
-
-	fn nonce(&self, address: &Address, id: BlockID) -> Option<U256> {
-		self.state_at(id).map(|s| s.nonce(address))
-	}
-
-	fn block_hash(&self, id: BlockID) -> Option<H256> {
-		Self::block_hash(&self.chain, id)
-	}
-
-	fn code(&self, address: &Address) -> Option<Bytes> {
-		self.state().code(address)
-	}
-
-	fn balance(&self, address: &Address, id: BlockID) -> Option<U256> {
-		self.state_at(id).map(|s| s.balance(address))
-	}
-
-	fn storage_at(&self, address: &Address, position: &H256, id: BlockID) -> Option<H256> {
-		self.state_at(id).map(|s| s.storage_at(address, position))
-	}
-
-	fn transaction(&self, id: TransactionID) -> Option<LocalizedTransaction> {
-		self.transaction_address(id).and_then(|address| self.chain.transaction(&address))
-	}
-
-	fn uncle(&self, id: UncleID) -> Option<Bytes> {
-		let index = id.position;
-		self.block(id.block).and_then(|block| BlockView::new(&block).uncle_rlp_at(index))
-	}
-
-	fn transaction_receipt(&self, id: TransactionID) -> Option<LocalizedReceipt> {
-		self.transaction_address(id).and_then(|address| {
-			let t = self.chain.block(&address.block_hash)
-				.and_then(|block| BlockView::new(&block).localized_transaction_at(address.index));
-
-			match (t, self.chain.transaction_receipt(&address)) {
-				(Some(tx), Some(receipt)) => {
-					let block_hash = tx.block_hash.clone();
-					let block_number = tx.block_number.clone();
-					let transaction_hash = tx.hash();
-					let transaction_index = tx.transaction_index;
-					let prior_gas_used = match tx.transaction_index {
-						0 => U256::zero(),
-						i => {
-							let prior_address = TransactionAddress { block_hash: address.block_hash, index: i - 1 };
-							let prior_receipt = self.chain.transaction_receipt(&prior_address).expect("Transaction receipt at `address` exists; `prior_address` has lower index in same block; qed");
-							prior_receipt.gas_used
-						}
-					};
-					Some(LocalizedReceipt {
-						transaction_hash: tx.hash(),
-						transaction_index: tx.transaction_index,
-						block_hash: tx.block_hash,
-						block_number: tx.block_number,
-						cumulative_gas_used: receipt.gas_used,
-						gas_used: receipt.gas_used - prior_gas_used,
-						contract_address: match tx.action {
-							Action::Call(_) => None,
-							Action::Create => Some(contract_address(&tx.sender().unwrap(), &tx.nonce))
-						},
-						logs: receipt.logs.into_iter().enumerate().map(|(i, log)| LocalizedLogEntry {
-							entry: log,
-							block_hash: block_hash.clone(),
-							block_number: block_number,
-							transaction_hash: transaction_hash.clone(),
-							transaction_index: transaction_index,
-							log_index: i
-						}).collect()
-					})
-				},
-				_ => None
-			}
-		})
-	}
-
-	fn tree_route(&self, from: &H256, to: &H256) -> Option<TreeRoute> {
-		match self.chain.is_known(from) && self.chain.is_known(to) {
-			true => Some(self.chain.tree_route(from.clone(), to.clone())),
-			false => None
-		}
-	}
-
-	fn find_uncles(&self, hash: &H256) -> Option<Vec<H256>> {
-		self.chain.find_uncle_hashes(hash, self.engine.maximum_uncle_age())
-	}
-
-	fn state_data(&self, hash: &H256) -> Option<Bytes> {
-		self.state_db.lock().unwrap().state(hash)
-	}
-
-	fn block_receipts(&self, hash: &H256) -> Option<Bytes> {
-		self.chain.block_receipts(hash).map(|receipts| rlp::encode(&receipts).to_vec())
-	}
-
-	fn import_block(&self, bytes: Bytes) -> Result<H256, BlockImportError> {
-		{
-			let header = BlockView::new(&bytes).header_view();
-			if self.chain.is_known(&header.sha3()) {
-				return Err(BlockImportError::Import(ImportError::AlreadyInChain));
-			}
-			if self.block_status(BlockID::Hash(header.parent_hash())) == BlockStatus::Unknown {
-				return Err(BlockImportError::Block(BlockError::UnknownParent(header.parent_hash())));
-			}
-		}
-		Ok(try!(self.block_queue.import_block(bytes)))
-	}
-
-	fn queue_info(&self) -> BlockQueueInfo {
-		self.block_queue.queue_info()
-	}
-
-	fn clear_queue(&self) {
-		self.block_queue.clear();
-	}
-
-	fn chain_info(&self) -> BlockChainInfo {
-		BlockChainInfo {
-			total_difficulty: self.chain.best_block_total_difficulty(),
-			pending_total_difficulty: self.chain.best_block_total_difficulty(),
-			genesis_hash: self.chain.genesis_hash(),
-			best_block_hash: self.chain.best_block_hash(),
-			best_block_number: From::from(self.chain.best_block_number())
-		}
-	}
-
-	fn blocks_with_bloom(&self, bloom: &H2048, from_block: BlockID, to_block: BlockID) -> Option<Vec<BlockNumber>> {
-		match (self.block_number(from_block), self.block_number(to_block)) {
-			(Some(from), Some(to)) => Some(self.chain.blocks_with_bloom(bloom, from, to)),
-			_ => None
-		}
-	}
-
-	fn logs(&self, filter: Filter) -> Vec<LocalizedLogEntry> {
-		// TODO: lock blockchain only once
-
-		let mut blocks = filter.bloom_possibilities().iter()
-			.filter_map(|bloom| self.blocks_with_bloom(bloom, filter.from_block.clone(), filter.to_block.clone()))
-			.flat_map(|m| m)
-			// remove duplicate elements
-			.collect::<HashSet<u64>>()
-			.into_iter()
-			.collect::<Vec<u64>>();
-
-		blocks.sort();
-
-		blocks.into_iter()
-			.filter_map(|number| self.chain.block_hash(number).map(|hash| (number, hash)))
-			.filter_map(|(number, hash)| self.chain.block_receipts(&hash).map(|r| (number, hash, r.receipts)))
-			.filter_map(|(number, hash, receipts)| self.chain.block(&hash).map(|ref b| (number, hash, receipts, BlockView::new(b).transaction_hashes())))
-			.flat_map(|(number, hash, receipts, hashes)| {
-				let mut log_index = 0;
-				receipts.into_iter()
-					.enumerate()
-					.flat_map(|(index, receipt)| {
-						log_index += receipt.logs.len();
-						receipt.logs.into_iter()
-							.enumerate()
-							.filter(|tuple| filter.matches(&tuple.1))
-						 	.map(|(i, log)| LocalizedLogEntry {
-							 	entry: log,
-								block_hash: hash.clone(),
-								block_number: number,
-								transaction_hash: hashes.get(index).cloned().unwrap_or_else(H256::new),
-								transaction_index: index,
-								log_index: log_index + i
-							})
-							.collect::<Vec<LocalizedLogEntry>>()
-					})
-					.collect::<Vec<LocalizedLogEntry>>()
-
-			})
-			.collect()
-	}
-
-	fn filter_traces(&self, filter: TraceFilter) -> Option<Vec<LocalizedTrace>> {
-		let start = self.block_number(filter.range.start);
-		let end = self.block_number(filter.range.end);
-
-		if start.is_some() && end.is_some() {
-			let filter = trace::Filter {
-				range: start.unwrap() as usize..end.unwrap() as usize,
-				from_address: From::from(filter.from_address),
-				to_address: From::from(filter.to_address),
-			};
-
-			let traces = self.tracedb.filter(&filter);
-			Some(traces)
-		} else {
-			None
-		}
-	}
-
-	fn trace(&self, trace: TraceId) -> Option<LocalizedTrace> {
-		let trace_address = trace.address;
-		self.transaction_address(trace.transaction)
-			.and_then(|tx_address| {
-				self.block_number(BlockID::Hash(tx_address.block_hash))
-					.and_then(|number| self.tracedb.trace(number, tx_address.index, trace_address))
-			})
-	}
-
-	fn transaction_traces(&self, transaction: TransactionID) -> Option<Vec<LocalizedTrace>> {
-		self.transaction_address(transaction)
-			.and_then(|tx_address| {
-				self.block_number(BlockID::Hash(tx_address.block_hash))
-					.and_then(|number| self.tracedb.transaction_traces(number, tx_address.index))
-			})
-	}
-
-	fn block_traces(&self, block: BlockID) -> Option<Vec<LocalizedTrace>> {
-		self.block_number(block)
-			.and_then(|number| self.tracedb.block_traces(number))
-	}
-
-	fn last_hashes(&self) -> LastHashes {
-		self.build_last_hashes(self.chain.best_block_hash())
-	}
-
-	fn import_transactions(&self, transactions: Vec<SignedTransaction>) -> Vec<Result<TransactionImportResult, TransactionImportError>> {
-		let fetch_account = |a: &Address| AccountDetails {
-			nonce: self.latest_nonce(a),
-			balance: self.latest_balance(a),
-		};
-
-		self.miner.import_transactions(self, transactions, &fetch_account)
-			.into_iter()
-			.map(|res| res.map_err(|e| e.into()))
-			.collect()
-	}
-
-	fn queue_transactions(&self, transactions: Vec<Bytes>) {
-		if self.queue_transactions.load(AtomicOrdering::Relaxed) > MAX_TX_QUEUE_SIZE {
-			debug!("Ignoring {} transactions: queue is full", transactions.len());
-		} else {
-			let len = transactions.len();
-			match self.io_channel.send(NetworkIoMessage::User(SyncMessage::NewTransactions(transactions))) {
-				Ok(_) => {
-					self.queue_transactions.fetch_add(len, AtomicOrdering::SeqCst);
-				}
-				Err(e) => {
-					debug!("Ignoring {} transactions: error queueing: {}", len, e);
-				}
-			}
-		}
-	}
-
-	fn pending_transactions(&self) -> Vec<SignedTransaction> {
-		self.miner.pending_transactions()
-	}
-}
-
-impl MiningBlockChainClient for Client {
-	fn prepare_open_block(&self, author: Address, gas_range_target: (U256, U256), extra_data: Bytes) -> OpenBlock {
-		let engine = self.engine.deref().deref();
-		let h = self.chain.best_block_hash();
-
-		let mut open_block = OpenBlock::new(
-			engine,
-			&self.vm_factory,
-			self.trie_factory.clone(),
-			false,	// TODO: this will need to be parameterised once we want to do immediate mining insertion.
-			self.state_db.lock().unwrap().boxed_clone(),
-			&self.chain.block_header(&h).expect("h is best block hash: so it's header must exist: qed"),
-			self.build_last_hashes(h.clone()),
-			self.dao_rescue_block_gas_limit(h.clone()),
-			author,
-			gas_range_target,
-			extra_data,
-		).expect("OpenBlock::new only fails if parent state root invalid; state root of best block's header is never invalid; qed");
-
-		// Add uncles
-		self.chain
-			.find_uncle_headers(&h, engine.maximum_uncle_age())
-			.unwrap()
-			.into_iter()
-			.take(engine.maximum_uncle_count())
-			.foreach(|h| {
-				open_block.push_uncle(h).unwrap();
-			});
-
-		open_block
-	}
-
-	fn vm_factory(&self) -> &EvmFactory {
-		&self.vm_factory
-	}
-
-	fn import_sealed_block(&self, block: SealedBlock) -> ImportResult {
-		let _import_lock = self.import_lock.lock();
-		let _timer = PerfTimer::new("import_sealed_block");
-
-		let original_best = self.chain_info().best_block_hash;
-
-		let h = block.header().hash();
-		let number = block.header().number();
-
-		let block_data = block.rlp_bytes();
-		let route = self.commit_block(block, &h, &block_data);
-		trace!(target: "client", "Imported sealed block #{} ({})", number, h);
-
-		{
-			let (enacted, retracted) = self.calculate_enacted_retracted(&[route]);
-			self.miner.chain_new_blocks(self, &[h.clone()], &[], &enacted, &retracted);
-
-			self.io_channel.send(NetworkIoMessage::User(SyncMessage::NewChainBlocks {
-				imported: vec![h.clone()],
-				invalid: vec![],
-				enacted: enacted,
-				retracted: retracted,
-				sealed: vec![h.clone()],
-			})).unwrap_or_else(|e| warn!("Error sending IO notification: {:?}", e));
-		}
-
-		if self.chain_info().best_block_hash != original_best {
-			self.miner.update_sealing(self);
-		}
-
-		Ok(h)
-	}
-}
-
-impl MayPanic for Client {
-	fn on_panic<F>(&self, closure: F) where F: OnPanicListener {
-		self.panic_handler.on_panic(closure);
-	}
-}
->>>>>>> bbf20c36

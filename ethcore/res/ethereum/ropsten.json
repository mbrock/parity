--- conflicted
+++ resolved
@@ -25,14 +25,9 @@
 		"maximumExtraDataSize": "0x20",
 		"minGasLimit": "0x1388",
 		"networkID" : "0x3",
-<<<<<<< HEAD
-		"forkBlock": 333922,
-		"forkCanonHash": "0x8737eb141d4f05db57af63fc8d3b4d4d8f9cddb0c4e1ab855de8c288fdc1924f",
-		"eip116Transition": "0x7fffffffffffff",
-=======
 		"forkBlock": 641350,
 		"forkCanonHash": "0x8033403e9fe5811a7b6d6b469905915de1c59207ce2172cbcf5d6ff14fa6a2eb",
->>>>>>> 7134b44f
+		"eip116Transition": "0x7fffffffffffff",
 		"eip98Transition": "0x7fffffffffffff"
 	},
 	"genesis": {

--- conflicted
+++ resolved
@@ -22,7 +22,6 @@
   parity db kill [options]
 
 Operating Options:
-<<<<<<< HEAD
   --mode MODE                      Set the operating mode. MODE can be one of:
                                    last - Uses the last-used mode, active if none.
                                    active - Parity continuously syncs the chain.
@@ -71,61 +70,11 @@
   --keys-path PATH                 Specify the path for JSON key files to be found
                                    (default: {flag_keys_path}).
   --identity NAME                  Specify your node's name. (default: {flag_identity})
-=======
-  --mode MODE                    Set the operating mode. MODE can be one of:
-                                 last - Uses the last-used mode, active if none.
-                                 active - Parity continuously syncs the chain.
-                                 passive - Parity syncs initially, then sleeps and
-                                 wakes regularly to resync.
-                                 dark - Parity syncs only when the RPC is active.
-                                 offline - Parity doesn't sync. (default: {flag_mode}).
-  --mode-timeout SECS            Specify the number of seconds before inactivity
-                                 timeout occurs when mode is dark or passive
-                                 (default: {flag_mode_timeout}).
-  --mode-alarm SECS              Specify the number of seconds before auto sleep
-                                 reawake timeout occurs when mode is passive
-                                 (default: {flag_mode_alarm}).
-  --auto-update SET              Set a releases set to automatically update and
-                                 install.
-                                 all - All updates in the our release track.
-                                 critical - Only consensus/security updates.
-                                 none - No updates will be auto-installed.
-                                 (default: {flag_auto_update}).
-  --release-track TRACK          Set which release track we should use for updates.
-                                 stable - Stable releases.
-                                 beta - Beta releases.
-                                 nightly - Nightly releases (unstable).
-                                 testing - Testing releases (do not use).
-                                 current - Whatever track this executable was
-                                 released on (default: {flag_release_track}).
-  --public-node                  Start Parity as a public web server. Account storage
-                                 and transaction signing will be delegated to the UI.
-                                 (default: {flag_public_node}).
-  --no-download                  Normally new releases will be downloaded ready for
-                                 updating. This disables it. Not recommended.
-                                 (default: {flag_no_download}).
-  --no-consensus                 Force the binary to run even if there are known
-                                 issues regarding consensus. Not recommended.
-                                 (default: {flag_no_consensus}).
-  --force-direct                 Run the originally installed version of Parity,
-                                 ignoring any updates that have since been installed.
-  --chain CHAIN                  Specify the blockchain type. CHAIN may be either a
-                                 JSON chain specification file or olympic, frontier,
-                                 homestead, mainnet, morden, ropsten, classic, expanse,
-                                 testnet, kovan or dev (default: {flag_chain}).
-  -d --base-path PATH            Specify the base data storage path.
-                                 (default: {flag_base_path}).
-  --db-path PATH                 Specify the database directory path
-                                 (default: {flag_db_path}).
-  --keys-path PATH               Specify the path for JSON key files to be found
-                                 (default: {flag_keys_path}).
-  --identity NAME                Specify your node's name. (default: {flag_identity})
-  --light                        Experimental: run in light client mode. Light clients
-                                 synchronize a bare minimum of data and fetch necessary
-                                 data on-demand from the network. Much lower in storage,
-                                 potentially higher in bandwidth. Has no effect with
-                                 subcommands (default: {flag_light}).
->>>>>>> 89a4cb08
+  --light                          Experimental: run in light client mode. Light clients
+                                   synchronize a bare minimum of data and fetch necessary
+                                   data on-demand from the network. Much lower in storage,
+                                   potentially higher in bandwidth. Has no effect with
+                                   subcommands (default: {flag_light}).
 
 Account Options:
   --unlock ACCOUNTS                Unlock ACCOUNTS for the duration of the execution.
@@ -156,7 +105,6 @@
                                    development. (default: {flag_ui_no_validation})
 
 Networking Options:
-<<<<<<< HEAD
   --no-warp                        Disable syncing from the snapshot over the network. (default: {flag_no_warp})
   --port PORT                      Override the port on which the node should listen
                                    (default: {flag_port}).
@@ -186,38 +134,7 @@
   --max-pending-peers NUM          Allow up to NUM pending connections. (default: {flag_max_pending_peers})
   --no-ancient-blocks              Disable downloading old blocks after snapshot restoration
                                    or warp sync. (default: {flag_no_ancient_blocks})
-=======
-  --no-warp                      Disable syncing from the snapshot over the network. (default: {flag_no_warp})
-  --port PORT                    Override the port on which the node should listen
-                                 (default: {flag_port}).
-  --min-peers NUM                Try to maintain at least NUM peers (default: {flag_min_peers}).
-  --max-peers NUM                Allow up to NUM peers (default: {flag_max_peers}).
-  --snapshot-peers NUM           Allow additional NUM peers for a snapshot sync
-                                 (default: {flag_snapshot_peers}).
-  --nat METHOD                   Specify method to use for determining public
-                                 address. Must be one of: any, none, upnp,
-                                 extip:<IP> (default: {flag_nat}).
-  --network-id INDEX             Override the network identifier from the chain we
-                                 are on. (default: {flag_network_id:?})
-  --bootnodes NODES              Override the bootnodes from our chain. NODES should
-                                 be comma-delimited enodes. (default: {flag_bootnodes:?})
-  --no-discovery                 Disable new peer discovery. (default: {flag_no_discovery})
-  --node-key KEY                 Specify node secret key, either as 64-character hex
-                                 string or input to SHA3 operation. (default: {flag_node_key:?})
-  --reserved-peers FILE          Provide a file containing enodes, one per line.
-                                 These nodes will always have a reserved slot on top
-                                 of the normal maximum peers. (default: {flag_reserved_peers:?})
-  --reserved-only                Connect only to reserved nodes. (default: {flag_reserved_only})
-  --allow-ips FILTER             Filter outbound connections. Must be one of:
-                                 private - connect to private network IP addresses only;
-                                 public - connect to public network IP addresses only;
-                                 all - connect to any IP address.
-                                 (default: {flag_allow_ips})
-  --max-pending-peers NUM        Allow up to NUM pending connections. (default: {flag_max_pending_peers})
-  --no-ancient-blocks            Disable downloading old blocks after snapshot restoration
-                                 or warp sync. (default: {flag_no_ancient_blocks})
-  --no-serve-light               Disable serving of light peers. (default: {flag_no_serve_light})
->>>>>>> 89a4cb08
+  --no-serve-light                 Disable serving of light peers. (default: {flag_no_serve_light})
 
 API and Console Options:
   --no-jsonrpc                     Disable the JSON-RPC API server. (default: {flag_no_jsonrpc})
